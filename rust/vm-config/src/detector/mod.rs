//! VM project detection and analysis library.
//!
//! This library provides comprehensive project detection capabilities for various
//! programming languages, frameworks, and technologies. It analyzes project
//! directories to identify technologies in use and recommend appropriate VM
//! configurations.
//!
//! ## Main Features
//! - **Project Type Detection**: Automatically detect programming languages and frameworks
//! - **Preset Recommendations**: Suggest appropriate VM presets based on detected technologies
//! - **Multi-Technology Support**: Handle projects using multiple languages/frameworks
//! - **Tool Detection**: Identify installed development tools and runtimes
//! - **Host OS Detection**: Determine the host operating system and distribution
//!
//! ## Usage Examples
//!
//! ```rust
//! use std::path::Path;
//! use vm_config::detector::{detect_project_type, get_recommended_preset, detect_host_os};
//!
//! // Detect project technologies
//! let project_dir = Path::new("/path/to/project");
//! let detected_types = detect_project_type(project_dir);
//! println!("Detected: {:?}", detected_types);
//!
//! // Get recommended preset
//! let preset = get_recommended_preset(project_dir);
//! println!("Recommended preset: {}", preset);
//!
//! // Detect host OS
//! let os = detect_host_os();
//! println!("Host OS: {}", os);
//! ```

use serde_json::Value;
use std::collections::HashSet;
use std::env;
use std::fs;
use std::path::Path;
use vm_core::error::{Result, VmError};
use vm_core::file_system::{has_any_dir, has_any_file, has_file, has_file_containing};

pub mod os;
pub mod presets;
pub mod tools;

pub use os::detect_host_os;
pub use presets::{
    detect_preset_for_project, get_detected_technologies, get_recommended_preset,
    is_multi_tech_project, is_react_project,
};
pub use tools::{detect_databases, detect_languages, has_command, ToolDetector};

/// Check if a directory contains a Python project.
///
/// Detects Python projects by looking for common Python project files:
/// - `requirements.txt` - pip dependencies
/// - `pyproject.toml` - modern Python project configuration
/// - `setup.py` - traditional Python package setup
/// - `Pipfile` - Pipenv dependency management
///
/// # Arguments
/// * `dir` - The directory path to check
///
/// # Returns
/// `true` if any Python project indicators are found, `false` otherwise
///
/// # Examples
/// ```rust
/// use std::path::Path;
/// use vm_config::detector::is_python_project;
///
/// let project_dir = Path::new("/path/to/python/project");
/// if is_python_project(project_dir) {
///     println!("This is a Python project");
/// }
/// ```
pub fn is_python_project(dir: &Path) -> bool {
    has_any_file(
        dir,
        &["requirements.txt", "pyproject.toml", "setup.py", "Pipfile"],
    )
}

/// Check if a directory is a pipx virtual environment.
///
/// Detects pipx environments by looking for the `pipx_metadata.json` file
/// that pipx creates in each isolated environment.
///
/// # Arguments
/// * `path` - The directory path to check
///
/// # Returns
/// `true` if the directory contains pipx metadata, `false` otherwise
///
/// # Examples
/// ```rust
/// use std::path::Path;
/// use vm_config::detector::is_pipx_environment;
///
/// let env_dir = Path::new("/home/user/.local/share/pipx/venvs/myapp");
/// if is_pipx_environment(env_dir) {
///     println!("This is a pipx environment");
/// }
/// ```
pub fn is_pipx_environment(path: &Path) -> bool {
    path.join("pipx_metadata.json").exists()
}

/// Helper function to detect JavaScript framework from package.json dependencies
fn detect_js_framework(json: &Value) -> String {
    let deps = json.get("dependencies").and_then(Value::as_object);
    let dev_deps = json.get("devDependencies").and_then(Value::as_object);

    let all_deps = deps.into_iter().chain(dev_deps).flat_map(|o| o.keys());

    for dep in all_deps {
        match dep.as_str() {
            "react" => return "react".to_string(),
            "vue" => return "vue".to_string(),
            "next" => return "next".to_string(),
            "@angular/core" => return "angular".to_string(),
            _ => continue,
        }
    }

    "nodejs".to_string()
}

/// Detect all project types and technologies in a directory.
///
/// This is the core detection function that analyzes a project directory
/// to identify programming languages, frameworks, and tools in use.
/// It returns a set of detected technology identifiers.
///
/// ## Supported Technologies
/// - **JavaScript/Node.js**: `nodejs`, `react`, `vue`, `next`, `angular`
/// - **Python**: `python`, `django`, `flask`
/// - **Other Languages**: `rust`, `go`, `ruby`, `rails`, `php`
/// - **Infrastructure**: `docker`, `kubernetes`
///
/// ## Detection Logic
/// - Examines configuration files (package.json, Cargo.toml, etc.)
/// - Analyzes dependencies to identify frameworks
/// - Checks for infrastructure-related files
/// - Prioritizes more specific frameworks over generic languages
///
/// # Arguments
/// * `dir` - The project directory to analyze
///
/// # Returns
/// A `HashSet<String>` containing detected technology identifiers.
/// Returns empty set if no recognized technologies are found.
///
/// # Examples
/// ```rust
/// use std::path::Path;
/// use vm_config::detector::detect_project_type;
///
/// let project_dir = Path::new("/path/to/react/project");
/// let detected = detect_project_type(project_dir);
///
/// if detected.contains("react") {
///     println!("React project detected");
/// }
/// if detected.len() > 1 {
///     println!("Multi-technology project: {:?}", detected);
/// }
/// ```
pub fn detect_project_type(dir: &Path) -> HashSet<String> {
    let mut types = HashSet::new();

    // --- Node.js Detection ---
    if has_file(dir, "package.json") {
        if let Ok(content) = fs::read_to_string(dir.join("package.json")) {
            if let Ok(json) = serde_json::from_str::<Value>(&content) {
                let framework = detect_js_framework(&json);
                types.insert(framework);
            }
            // If JSON parsing fails, we don't add nodejs type (graceful degradation)
        }
    }

    // --- Python Detection ---
    if is_python_project(dir) {
        let mut framework = "python".to_string();
        if has_file_containing(dir, "requirements.txt", "Django")
            || has_file_containing(dir, "requirements.txt", "django")
        {
            framework = "django".to_string();
        } else if has_file_containing(dir, "requirements.txt", "Flask")
            || has_file_containing(dir, "requirements.txt", "flask")
        {
            framework = "flask".to_string();
        }
        types.insert(framework);
    }

    // --- Rust Detection ---
    if has_file(dir, "Cargo.toml") {
        types.insert("rust".to_string());
    }

    // --- Go Detection ---
    if has_file(dir, "go.mod") {
        types.insert("go".to_string());
    }

    // --- Ruby Detection ---
    if has_file(dir, "Gemfile") {
        let mut framework = "ruby".to_string();
        if has_file_containing(dir, "Gemfile", "rails") {
            framework = "rails".to_string();
        }
        types.insert(framework);
    }

    // --- PHP Detection ---
    if has_file(dir, "composer.json") {
        types.insert("php".to_string());
    }

    // --- Docker Detection ---
    if has_any_file(
        dir,
        &["Dockerfile", "docker-compose.yml", "docker-compose.yaml"],
    ) {
        types.insert("docker".to_string());
    }

    // --- Kubernetes Detection ---
    if has_any_file(dir, &["k8s.yaml", "k8s.yml"]) || has_any_dir(dir, &["kubernetes", "k8s"]) {
        types.insert("kubernetes".to_string());
    }

    types
}

/// Format detected project types for display output.
///
/// Converts the set of detected technologies into a human-readable string
/// suitable for CLI output or logging. Handles various cases including
/// single technology, multiple technologies, and fallback scenarios.
///
/// ## Output Formats
/// - Single technology: Returns the technology name (e.g., "react")
/// - Multiple technologies: Returns "multi:" prefix with space-separated list
/// - No technologies: Returns "generic" as fallback
/// - Results are sorted alphabetically for consistent output
///
/// # Arguments
/// * `detected_types` - Set of detected technology identifiers
///
/// # Returns
/// A formatted string representation of the detected technologies
///
/// # Examples
/// ```rust
/// use std::collections::HashSet;
/// use vm_config::detector::format_detected_types;
///
/// let mut types = HashSet::new();
/// types.insert("react".to_string());
/// types.insert("docker".to_string());
///
/// let formatted = format_detected_types(types);
/// assert_eq!(formatted, "multi:docker react");
/// ```
pub fn format_detected_types(detected_types: HashSet<String>) -> String {
    let mut sorted_types: Vec<String> = detected_types.into_iter().collect();
    sorted_types.sort(); // Sort for deterministic output

    if sorted_types.is_empty() {
        "generic".to_string()
    } else if sorted_types.len() == 1 {
        sorted_types[0].clone()
    } else {
        format!("multi:{}", sorted_types.join(" "))
    }
}

// --- Helper Functions ---
// (Now using shared utilities from vm_core)

<<<<<<< HEAD
/// Attempts to detect the project name based on the current directory.
///
/// It takes the last component of the current working directory's path
/// and returns it as a string. This serves as a sensible default for
/// the project name.
///
/// # Returns
/// A `Result` containing the detected project name or an error if
/// the current directory cannot be determined or processed.
pub fn detect_project_name() -> anyhow::Result<String> {
    let current_dir = std::env::current_dir()?;
    let project_name = current_dir
        .file_name()
        .and_then(|s| s.to_str())
        .unwrap_or("my-project")
        .to_string();
    Ok(project_name)
}

=======
pub fn detect_project_name() -> Result<String> {
    let current_dir =
        env::current_dir().map_err(|e| VmError::Io(e.into()))?;

    let project_name = current_dir
        .file_name()
        .and_then(|s| s.to_str())
        .map(|s| s.to_string())
        .ok_or_else(|| {
            VmError::Internal("Could not determine project name from current directory".to_string())
        })?;

    Ok(project_name)
}

pub fn detect_framework() -> Option<String> {
    let detected_types = detect_project_type(Path::new("."));
    if detected_types.is_empty() {
        None
    } else {
        Some(format_detected_types(detected_types))
    }
}

>>>>>>> 7ff6707b
#[cfg(test)]
mod tests;<|MERGE_RESOLUTION|>--- conflicted
+++ resolved
@@ -282,7 +282,6 @@
 // --- Helper Functions ---
 // (Now using shared utilities from vm_core)
 
-<<<<<<< HEAD
 /// Attempts to detect the project name based on the current directory.
 ///
 /// It takes the last component of the current working directory's path
@@ -292,20 +291,8 @@
 /// # Returns
 /// A `Result` containing the detected project name or an error if
 /// the current directory cannot be determined or processed.
-pub fn detect_project_name() -> anyhow::Result<String> {
-    let current_dir = std::env::current_dir()?;
-    let project_name = current_dir
-        .file_name()
-        .and_then(|s| s.to_str())
-        .unwrap_or("my-project")
-        .to_string();
-    Ok(project_name)
-}
-
-=======
 pub fn detect_project_name() -> Result<String> {
-    let current_dir =
-        env::current_dir().map_err(|e| VmError::Io(e.into()))?;
+    let current_dir = env::current_dir().map_err(VmError::Io)?;
 
     let project_name = current_dir
         .file_name()
@@ -326,7 +313,5 @@
         Some(format_detected_types(detected_types))
     }
 }
-
->>>>>>> 7ff6707b
 #[cfg(test)]
 mod tests;