--- conflicted
+++ resolved
@@ -7,11 +7,8 @@
 use axum::{middleware, routing::get, Json, Router};
 use sqlx::SqlitePool;
 use tower_http::{cors::CorsLayer, trace::TraceLayer};
-<<<<<<< HEAD
-=======
 use utoipa::OpenApi;
 use utoipa_swagger_ui::SwaggerUi;
->>>>>>> 5dc53b1b
 
 pub async fn create_app(pool: SqlitePool) -> anyhow::Result<Router> {
     let state = AppState::new(pool);
@@ -31,7 +28,6 @@
         )
         .layer(cors)
         .layer(TraceLayer::new_for_http())
-        .layer(CorsLayer::permissive())
         .with_state(state);
 
     Ok(app)
