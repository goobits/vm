[package]
name = "vm"
version.workspace = true
edition.workspace = true
authors.workspace = true
license.workspace = true
description = "Project-aware development environment tool"
repository = "https://github.com/goobits/vm"
homepage = "https://github.com/goobits/vm"
keywords = ["development", "docker", "vm", "devenv"]
categories = ["development-tools"]
publish = true  # Override workspace publish = false

[dependencies]
anyhow = { workspace = true }
clap = { workspace = true }
<<<<<<< HEAD
shellexpand = "3.1.0"
=======
dirs = { workspace = true }
>>>>>>> e4538924
serde = { workspace = true }
serde_json = { workspace = true }
serde_yaml_ng = { workspace = true }
tempfile = { workspace = true }
tokio = { workspace = true }
tracing = { workspace = true }
uuid = { workspace = true }
reqwest = { workspace = true }
dialoguer = { workspace = true }
sysinfo = { workspace = true, features = ["serde"] }
vm-core = { path = "../vm-core" }
vm-logging = { path = "../vm-logging" }
vm-messages = { path = "../vm-messages" }
vm-cli = { path = "../vm-cli" }
vm-config = { path = "../vm-config" }
vm-platform = { path = "../vm-platform" }
vm-plugin = { path = "../vm-plugin" }
vm-provider = { path = "../vm-provider" }
vm-temp = { path = "../vm-temp" }
vm-package-server = { path = "../vm-package-server" }
vm-auth-proxy = { path = "../vm-auth-proxy" }
vm-docker-registry = { path = "../vm-docker-registry" }
futures = "0.3.31"

[features]
default = []
structured-output = []

[package.metadata.cargo-machete]
ignored = []

[dev-dependencies]
assert_cmd = "2.0"
predicates = "3.0"<|MERGE_RESOLUTION|>--- conflicted
+++ resolved
@@ -14,11 +14,8 @@
 [dependencies]
 anyhow = { workspace = true }
 clap = { workspace = true }
-<<<<<<< HEAD
 shellexpand = "3.1.0"
-=======
 dirs = { workspace = true }
->>>>>>> e4538924
 serde = { workspace = true }
 serde_json = { workspace = true }
 serde_yaml_ng = { workspace = true }
